# metadynminer.py



[![Build](https://github.com/Jan8be/metadynminer.py/actions/workflows/ci.yml/badge.svg)](https://github.com/Jan8be/metadynminer.py/actions/workflows/ci.yml)
[![PyPI - Downloads](https://img.shields.io/pypi/dm/metadynminer?label=PyPI%20downloads&color=green&link=https%3A%2F%2Fpypi.org%2Fproject%2Fmetadynminer%2F)](https://pypi.org/project/metadynminer/)
[![conda downloads](https://img.shields.io/conda/d/Jan8be/metadynminer?label=Conda%20total%20downloads&color=green&link=https%3A%2F%2Fanaconda.org%2FJan8be%2Fmetadynminer)](https://anaconda.org/Jan8be/metadynminer)


Metadynminer is a package designed to help you analyse output HILLS files from PLUMED metadynamics simulations. 

It is inspired by existing Metadynminer package for R. It supports HILLS files with one, two or three collective variables. 

All built-in functions can be customized with many parameters. You can learn more about that in the documentation. There are also other predefined functions allowing you to for example to enhance your presentation with animations of your 3D FES or remove a CV from existing FES. 

## Quickstart: run in Binder

Click the icon bellow and wait (couple of minutes) for the container to build and started on public [MyBinder](http://mybinder.org/).

[![Binder](https://mybinder.org/badge_logo.svg)](https://mybinder.org/v2/gh/jan8be/metadynminer.py/main)

Alternatively, for [Metacentrum](https://metacentrum.cz/) users, somewhat better resources are available:

[![Binder](https://binderhub.cloud.e-infra.cz/badge_logo.svg)](https://binderhub.cloud.e-infra.cz/v2/gh/jan8be/metadynminer.py/main?urlpath=lab)

Once in the Jupyterlab environment, upload your ```HILLS``` file and start the ```python_metadynminer.ipynb``` notebook.

## Installation:

```bash
pip install metadynminer
```
or
```bash
conda install -c jan8be metadynminer
```

## Sample code:

Load metadynminer:
```python
import metadynminer
```

Load your HILLS file: 
```python
hillsfile = metadynminer.Hills(name="HILLS")
```
Compute the free energy surface using the fast Bias Sum Algorithm:
```python
fes = metadynminer.Fes(hillsfile)
```

You can also use slower (but exact) algorithm to sum the hills and compute the free energy surface 
with the option original=True. This algorithm was checked and it gives the same result 
(to the machine level precision) as the PLUMED sum_hills function (for plumed v2.8.0).
```python
fes2 = metadynminer.Fes(hillsfile, original=True)
```

Visualize the free energy surface:
```python
fes.plot()
```

Visualize and save the picture to a file:
```python
fes.plot(png_name="fes.png")
```

Find local minima on the FES, print them and save FES with minima as a picture:
```python
minima = metadynminer.Minima(fes)
print(minima.minima)
<<<<<<< HEAD
minima.plot(png_name="fes_with_minima.png")
=======
minima.plot()
>>>>>>> 068cd115
```

You can also plot free energy profile to see, how the differences between each minima were evolving 
during the simulation. Convergence in the free energy profile suggests that the resulting free energy surface converged to correct values.
```python
fep = metadynminer.FEProfile(minima, hillsfile)
fep.plot()
```
<|MERGE_RESOLUTION|>--- conflicted
+++ resolved
@@ -72,11 +72,7 @@
 ```python
 minima = metadynminer.Minima(fes)
 print(minima.minima)
-<<<<<<< HEAD
-minima.plot(png_name="fes_with_minima.png")
-=======
 minima.plot()
->>>>>>> 068cd115
 ```
 
 You can also plot free energy profile to see, how the differences between each minima were evolving 
